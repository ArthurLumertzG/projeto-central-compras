const validateFornecedor = (fornecedor) => {
  if (!fornecedor) {
    return "Fornecedor não informado";
  }

  const requiredFields = ["nome", "categoria", "email", "telefone", "status"];
  const fieldsMissing = requiredFields.filter((field) => !fornecedor[field]);

  if (fieldsMissing.length > 0) {
    return `Campos obrigatórios faltando: ${fieldsMissing.join(", ")}`;
  }

  if (
    fornecedor.email &&
    !/^[^\s@]+@[^\s@]+\.[^\s@]+$/.test(fornecedor.email)
  ) {
    return "Email inválido";
  }

  if (fornecedor.telefone && fornecedor.telefone.length < 8) {
    return "Telefone inválido";
  }

  return null;
};

<<<<<<< HEAD
const validateProduto = async (produto) => {
  if (!produto) {
    return "Produto não informado";
  }

  const requiredFields = [
    "nome",
    "descricao",
    "preco",
    "estoque",
    "fornecedor_id",
    "status",
  ];

  const fieldsMissing = requiredFields.filter((field) => !produto[field]);
=======
const validateUsuario = (usuario) => {
  if (!usuario) {
    return "Usuário não informado";
  }

  const requiredFields = ["nome", "email", "user", "password", "confirmedPassword", "level", "status"];
  const fieldsMissing = requiredFields.filter((field) => !usuario[field]);
>>>>>>> 525ff4d0

  if (fieldsMissing.length > 0) {
    return `Campos obrigatórios faltando: ${fieldsMissing.join(", ")}`;
  }

<<<<<<< HEAD
  const FornecedoresService = require("../services/fornecedoresService");
  const fornecedoresService = new FornecedoresService();

  const response = await fornecedoresService.getAll();
  const fornecedores = response.data;

  if (!fornecedores || fornecedores.length === 0) {
    return "Não há fornecedores registrados.";
  }

  const fornecedorValido = fornecedores.some(
    (fornecedor) => fornecedor.id == produto.fornecedor_id
  );

  if (!fornecedorValido) {
    return "O id de fornecedor informado não existe!";
=======
  if (usuario.password < 6) {
    return "A senha deve ter pelo menos 6 caracteres";
  }

  if (usuario.status !== "on" && usuario.status !== "off") {
    return "Status inválido";
  }

  if (usuario.level !== "admin" && usuario.level !== "user") {
    return "Nível inválido";
  }

  if (usuario.email && !/^[^\s@]+@[^\s@]+\.[^\s@]+$/.test(usuario.email)) {
    return "Email inválido";
  }

  if (usuario.password !== usuario.confirmedPassword) {
    return "As senhas não coincidem";
>>>>>>> 525ff4d0
  }

  return null;
};

<<<<<<< HEAD
module.exports = { validateFornecedor, validateProduto };
=======
module.exports = { validateFornecedor, validateUsuario };
>>>>>>> 525ff4d0
<|MERGE_RESOLUTION|>--- conflicted
+++ resolved
@@ -24,7 +24,7 @@
   return null;
 };
 
-<<<<<<< HEAD
+
 const validateProduto = async (produto) => {
   if (!produto) {
     return "Produto não informado";
@@ -40,7 +40,7 @@
   ];
 
   const fieldsMissing = requiredFields.filter((field) => !produto[field]);
-=======
+
 const validateUsuario = (usuario) => {
   if (!usuario) {
     return "Usuário não informado";
@@ -48,13 +48,13 @@
 
   const requiredFields = ["nome", "email", "user", "password", "confirmedPassword", "level", "status"];
   const fieldsMissing = requiredFields.filter((field) => !usuario[field]);
->>>>>>> 525ff4d0
+>
 
   if (fieldsMissing.length > 0) {
     return `Campos obrigatórios faltando: ${fieldsMissing.join(", ")}`;
   }
 
-<<<<<<< HEAD
+
   const FornecedoresService = require("../services/fornecedoresService");
   const fornecedoresService = new FornecedoresService();
 
@@ -71,7 +71,7 @@
 
   if (!fornecedorValido) {
     return "O id de fornecedor informado não existe!";
-=======
+
   if (usuario.password < 6) {
     return "A senha deve ter pelo menos 6 caracteres";
   }
@@ -90,14 +90,10 @@
 
   if (usuario.password !== usuario.confirmedPassword) {
     return "As senhas não coincidem";
->>>>>>> 525ff4d0
+
   }
 
   return null;
 };
 
-<<<<<<< HEAD
-module.exports = { validateFornecedor, validateProduto };
-=======
-module.exports = { validateFornecedor, validateUsuario };
->>>>>>> 525ff4d0
+module.exports = { validateFornecedor, validateUsuario, validateProduto };
