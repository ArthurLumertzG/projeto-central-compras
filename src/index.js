--- conflicted
+++ resolved
@@ -8,11 +8,8 @@
 const port = 3000;
 
 const fornecedoresRoutes = require("./routes/fornecedoresRoutes.js");
-<<<<<<< HEAD
 const produtosRoutes = require("./routes/produtosRoutes.js");
-=======
 const usuariosRoutes = require("./routes/usuariosRoutes.js");
->>>>>>> 525ff4d0
 
 const swaggerOptions = {
   definition: {
@@ -48,11 +45,9 @@
 });
 
 app.use("/fornecedores", fornecedoresRoutes);
-<<<<<<< HEAD
 app.use("/produtos", produtosRoutes);
-=======
 app.use("/usuarios", usuariosRoutes);
->>>>>>> 525ff4d0
+
 
 app.use((req, res, next) => {
   next(new AppError(`Rota ${req.originalUrl} não encontrada`, 404));
